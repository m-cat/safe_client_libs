// Copyright 2018 MaidSafe.net limited.
//
// This SAFE Network Software is licensed to you under The General Public License (GPL), version 3.
// Unless required by applicable law or agreed to in writing, the SAFE Network Software distributed
// under the GPL Licence is distributed on an "AS IS" BASIS, WITHOUT WARRANTIES OR CONDITIONS OF ANY
// KIND, either express or implied. Please review the Licences for the specific language governing
// permissions and limitations relating to use of the SAFE Network Software.

//! SAFE Core.
//!
//! ## Configuring SAFE Core
//!
//! Please see the [Configuring Client
//! Libs](https://github.com/maidsafe/safe_client_libs/wiki/Configuring-Client-Libs) section of the
//! wiki.

#![doc(
    html_logo_url = "https://raw.githubusercontent.com/maidsafe/QA/master/Images/maidsafe_logo.png",
    html_favicon_url = "http://maidsafe.net/img/favicon.ico",
    test(attr(forbid(warnings)))
)]
// For explanation of lint checks, run `rustc -W help`.
#![deny(unsafe_code)]
#![warn(
    missing_docs,
    trivial_casts,
    trivial_numeric_casts,
    unused_extern_crates,
    unused_import_braces,
    unused_qualifications,
    unused_results
)]

<<<<<<< HEAD
#[macro_use]
extern crate lazy_static;
#[macro_use]
extern crate log;
#[macro_use]
extern crate unwrap;

// Public exports. See https://github.com/maidsafe/safe_client_libs/wiki/Export-strategy.

// Export FFI interface.
=======
pub mod ffi;
>>>>>>> 810c17ad

pub use ffi::arrays::*;
pub use ffi::ipc::req::*;
pub use ffi::ipc::resp::*;
pub use ffi::nfs::*;
pub use ffi::*;

<<<<<<< HEAD
// Export public core interface.

pub use self::client::{
    mdata_info, recovery, test_create_balance, AuthActions, Client, ClientKeys, MDataInfo,
};
#[cfg(feature = "mock-network")]
pub use self::client::{mock_vault_path, MockConnectionManager as ConnectionManager};
pub use self::config_handler::config_dir;
#[cfg(not(feature = "mock-network"))]
pub use self::connection_manager::ConnectionManager;
pub use self::errors::CoreError;
pub use self::event_loop::{CoreFuture, CoreMsg, CoreMsgRx, CoreMsgTx};
pub use self::network_event::{NetworkEvent, NetworkRx, NetworkTx};
pub use self::self_encryption_storage::{
    SEStorageError as SelfEncryptionStorageError, SelfEncryptionStorage,
};
pub use self::utils::logging;
pub use self::utils::FutureExt;
pub use quic_p2p::Config as QuicP2pConfig;

/// Utility functions.
#[macro_use]
pub mod utils;

=======
>>>>>>> 810c17ad
/// Client trait and related constants.
pub mod client;
/// Config file handling.
pub mod config_handler;
/// Core structs and associated functionality
pub mod core_structs;
/// Cryptographic utilities.
pub mod crypto;
/// Event loop handling.
pub mod event_loop;
/// FFI.
pub mod ffi;
/// Utilities for handling `ImmutableData`.
pub mod immutable_data;
/// Inter-Process Communication utilities.
pub mod ipc;
/// NFS utilities.
pub mod nfs;
/// Implements the Self Encryption storage trait.
pub mod self_encryption_storage;
/// Utility functions.
pub mod utils;

#[cfg(not(feature = "mock-network"))]
mod connection_manager;
mod errors;
mod network_event;

<<<<<<< HEAD
=======
pub use self::client::{
    mdata_info, recoverable_apis, test_create_balance, AuthActions, Client, ClientKeys, MDataInfo,
};
#[cfg(feature = "mock-network")]
pub use self::client::{mock_vault_path, MockConnectionManager as ConnectionManager};
pub use self::config_handler::config_dir;
#[cfg(not(feature = "mock-network"))]
pub use self::connection_manager::ConnectionManager;
pub use self::errors::CoreError;
pub use self::event_loop::{CoreFuture, CoreMsg, CoreMsgRx, CoreMsgTx};
pub use self::network_event::{NetworkEvent, NetworkRx, NetworkTx};
pub use self::self_encryption_storage::{
    SEStorageError as SelfEncryptionStorageError, SelfEncryptionStorage,
};
pub use self::utils::logging;
pub use self::utils::FutureExt;
pub use quic_p2p::Config as QuicP2pConfig;

>>>>>>> 810c17ad
/// All Maidsafe tagging should positive-offset from this.
pub const MAIDSAFE_TAG: u64 = 5_483_000;
/// `MutableData` type tag for a directory.
pub const DIR_TAG: u64 = 15_000;

/// Gets name of the dedicated container of the given app.
pub fn app_container_name(app_id: &str) -> String {
    format!("apps/{}", app_id)
}<|MERGE_RESOLUTION|>--- conflicted
+++ resolved
@@ -31,20 +31,9 @@
     unused_results
 )]
 
-<<<<<<< HEAD
-#[macro_use]
-extern crate lazy_static;
-#[macro_use]
-extern crate log;
-#[macro_use]
-extern crate unwrap;
-
 // Public exports. See https://github.com/maidsafe/safe_client_libs/wiki/Export-strategy.
 
 // Export FFI interface.
-=======
-pub mod ffi;
->>>>>>> 810c17ad
 
 pub use ffi::arrays::*;
 pub use ffi::ipc::req::*;
@@ -52,7 +41,6 @@
 pub use ffi::nfs::*;
 pub use ffi::*;
 
-<<<<<<< HEAD
 // Export public core interface.
 
 pub use self::client::{
@@ -73,12 +61,6 @@
 pub use self::utils::FutureExt;
 pub use quic_p2p::Config as QuicP2pConfig;
 
-/// Utility functions.
-#[macro_use]
-pub mod utils;
-
-=======
->>>>>>> 810c17ad
 /// Client trait and related constants.
 pub mod client;
 /// Config file handling.
@@ -107,27 +89,6 @@
 mod errors;
 mod network_event;
 
-<<<<<<< HEAD
-=======
-pub use self::client::{
-    mdata_info, recoverable_apis, test_create_balance, AuthActions, Client, ClientKeys, MDataInfo,
-};
-#[cfg(feature = "mock-network")]
-pub use self::client::{mock_vault_path, MockConnectionManager as ConnectionManager};
-pub use self::config_handler::config_dir;
-#[cfg(not(feature = "mock-network"))]
-pub use self::connection_manager::ConnectionManager;
-pub use self::errors::CoreError;
-pub use self::event_loop::{CoreFuture, CoreMsg, CoreMsgRx, CoreMsgTx};
-pub use self::network_event::{NetworkEvent, NetworkRx, NetworkTx};
-pub use self::self_encryption_storage::{
-    SEStorageError as SelfEncryptionStorageError, SelfEncryptionStorage,
-};
-pub use self::utils::logging;
-pub use self::utils::FutureExt;
-pub use quic_p2p::Config as QuicP2pConfig;
-
->>>>>>> 810c17ad
 /// All Maidsafe tagging should positive-offset from this.
 pub const MAIDSAFE_TAG: u64 = 5_483_000;
 /// `MutableData` type tag for a directory.
