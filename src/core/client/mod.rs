--- conflicted
+++ resolved
@@ -24,19 +24,15 @@
 use futures::{self, Future};
 use lru_cache::LruCache;
 use maidsafe_utilities::thread::{self, Joiner};
-use routing::{Authority, Data, DataIdentifier, Event, FullId, MessageId, Response,
-              StructuredData, TYPE_TAG_SESSION_PACKET, XorName};
+use routing::{Authority, Data, DataIdentifier, Event, FullId, MessageId, Response, StructuredData,
+              TYPE_TAG_SESSION_PACKET, XorName};
 #[cfg(not(feature = "use-mock-routing"))]
 use routing::Client as Routing;
 use rust_sodium::crypto::hash::sha256::{self, Digest};
 use self::account::Account;
+use self::mock_routing::MockRouting as Routing;
 #[cfg(feature = "use-mock-routing")]
-<<<<<<< HEAD
-use self::non_networking_test_framework::RoutingMock as Routing;
 use std::cell::RefCell;
-=======
-use self::mock_routing::MockRouting as Routing;
->>>>>>> 0b81c033
 use std::collections::HashMap;
 use std::rc::Rc;
 use std::sync::mpsc;
@@ -176,7 +172,6 @@
         self.stats.issued_gets += 1;
 
         let (head, oneshot) = futures::oneshot();
-<<<<<<< HEAD
         let rx = oneshot.map_err(|e| CoreError::OperationAborted);
 
         let rx: Box<ReturnType> = if let DataIdentifier::Immutable(..) = data_id {
@@ -185,9 +180,6 @@
                 head.complete(CoreEvent::Get(Ok(data.clone())));
                 return Box::new(rx);
             }
-=======
-        let rx = Box::new(oneshot.map_err(|_| CoreError::OperationAborted));
->>>>>>> 0b81c033
 
             let cache = self.cache.clone();
             Box::new(rx.map(move |event| {
